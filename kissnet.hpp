/*
 * MIT License
 *
 * Copyright (c) 2018 Arthur Brainville
 *
 * Permission is hereby granted, free of charge, to any person obtaining a copy
 * of this software and associated documentation files (the "Software"), to deal
 * in the Software without restriction, including without limitation the rights
 * to use, copy, modify, merge, publish, distribute, sublicense, and/or sell
 * copies of the Software, and to permit persons to whom the Software is
 * furnished to do so, subject to the following conditions:
 *
 * The above copyright notice and this permission notice shall be included in all
 * copies or substantial portions of the Software.
 *
 * THE SOFTWARE IS PROVIDED "AS IS", WITHOUT WARRANTY OF ANY KIND, EXPRESS OR
 * IMPLIED, INCLUDING BUT NOT LIMITED TO THE WARRANTIES OF MERCHANTABILITY,
 * FITNESS FOR A PARTICULAR PURPOSE AND NONINFRINGEMENT. IN NO EVENT SHALL THE
 * AUTHORS OR COPYRIGHT HOLDERS BE LIABLE FOR ANY CLAIM, DAMAGES OR OTHER
 * LIABILITY, WHETHER IN AN ACTION OF CONTRACT, TORT OR OTHERWISE, ARISING FROM,
 * OUT OF OR IN CONNECTION WITH THE SOFTWARE OR THE USE OR OTHER DEALINGS IN THE
 * SOFTWARE.
 *
 * INTRODUCTION
 * ============
 *
 * Kissnet is a simple C++17 layer around the raw OS provided socket API to be used on
 * IP networks with the TCP and UDP protocols.
 *
 * Kissnet is not a networking framework, and it will not process your data or assist you
 * in any way. Kissnet's only goal is to provide a simple API to send and receive bytes,
 * without having to play around with a bunch of structure, file descriptors, handles and
 * pointers given to a C-style API. The other goal of kissnet is to provide an API that will
 * works in a cross platform setting.
 *
 * Kissnet will automatically manage the eventual startup/shutdown of the library needed to
 * perform socket operations on a particular platform. (e.g. the Windows Socket API on
 * MS-Windows.
 *
 * Kissnet leverages (and expect you to do so), multiple features from C++17, including: std::byte,
 * if constexpr, structured bindings, if-initializer and template parameter type deduction.
 *
 * The library is structured across 4 exposed data types:
 *
 *  - buffer<size_t> : a static array of std::byte implemented via std::array. This is what you should
 *  use to hold raw data you are getting from a socket, before extracting what you need from the bytes
 *  - port_t : a 16 bit unsigned number. Represent a network port number
 *  - endpoint : a structure that represent a location where you need to connect to. Contains a hostname
 *  (as std::string) and a port number (as port_t)
 *  - socket<protocol, ip> : a templated class that represent a socket. Protocol is either TCP or UDP,
 *  and ip is either v4 or v6
 *
 * Kissnet does error handling in 2 ways:
 *
 *  1:
 *  When an operation can generate an error that the user should handle by hand anyway, a tuple
 *  containing the expected type returned, and an object that represent the status of what happens
 *  is returned.
 *
 *  For example, socket send/receive operation can discover that the connexion was closed, or was shut down properly.
 *  It could also be the fact that a socket was configured "non blocking" and would have blocked in this situation.
 *  On both occasion, these methods will return the fact that 0 bytes came across as the transaction size, and the status will
 *  indicate either an error (socket no longer valid), or an actual status message (connexion closed, socket would
 *  have blocked)
 *
 *  These status objects will behave like a const bool that equals "false" when an error occurred, and "true" when it's just a
 *  status notification
 *
 *  2:
 *  Fatal errors are by default handled by throwing a runtime_error exception. But, for many reasons, you may want to
 *  not use exceptions entirely.
 *
 *  kissnet give you some facilities to get fatal errors informations back, and to choose how to handle it. Kissnet give
 *  you a few levers you can use:
 *
 *  - You can deactivate the exception support by #defining KISSNET_NO_EXCEP before #including kissnet.hpp. Insteand, kissnet will use a function based error handler
 *  - By default, the error handler prints to stderr the error message, and abort the program
 *  - kissnet::error::callback is a function pointer that gets a string, and a context pointer. The string is the error message, and the context pointer
 * what ever you gave kissnet for the occasion. This is a global pointer that you can set as you want. This will override the "print to stderr" behavior at fatal error time.
 *  - kissnet::error::ctx is a void*, this will be passed to your error handler as a "context" pointer. If you need your handler to write to a log, or to turn on the HTCPCP enabled teapot on John's desk, you can.
 *  - kissnet::abortOnFatalError is a boolean that will control the call to abort(). This is independent to the fact that you did set or not an error callback.
 * please note that any object involved with the operation that triggered the fatal error is probably in an invalid state, and probably deserve to be thrown away.
 *
 */

#ifndef KISS_NET
#define KISS_NET

///Define this to not use exceptions
#ifndef KISSNET_NO_EXCEP
#define kissnet_fatal_error(STR) throw std::runtime_error(STR)
#else
#define kissnet_fatal_error(STR) kissnet::error::handle(STR);
#endif

#include <array>
#include <memory>
#include <cstddef>
#include <cstdint>
#include <cstring>
#include <cassert>
#include <stdexcept>
#include <string>
#include <utility>

#ifdef _WIN32

#define _WINSOCK_DEPRECATED_NO_WARNINGS
#define WIN32_LEAN_AND_MEAN
#define NOMINMAX
#include <windows.h>
#include <winsock2.h>
#include <ws2tcpip.h>

using ioctl_setting = u_long;
using buffsize_t	= int;

//Handle WinSock2/Windows Socket API initialization and cleanup
#pragma comment(lib, "Ws2_32.lib")
namespace kissnet
{

	namespace win32_specific
	{
		///Forward declare the object that will permit to manage the WSAStartup/Cleanup automatically
		struct WSA;

		///Enclose the global pointer in this namespace. Only use this inside a shared_ptr
		namespace internal_state
		{
			static WSA* global_WSA = nullptr;
		}

		///WSA object. Only to be constructed with std::make_shared()
		struct WSA : std::enable_shared_from_this<WSA>
		{
			//For safety, only initialize Windows Socket API once, and delete it once
			///Prevent copy construct
			WSA(const WSA&) = delete;
			///Prevent copy assignment
			WSA& operator=(const WSA&) = delete;
			///Prevent moving
			WSA(WSA&&) = delete;
			///Prevent move assignment
			WSA& operator=(WSA&&) = delete;

			///data storage
			WSADATA wsa_data;

			///Startup
			WSA() :
			 wsa_data{}
			{
				WSAStartup(MAKEWORD(2, 2), &wsa_data);
#ifdef KISSNET_WSA_DEBUG
				std::cerr << "Initialized Windows Socket API\n";
#endif
			}

			///Cleanup
			~WSA()
			{
				WSACleanup();
				internal_state::global_WSA = nullptr;
#ifdef KISSNET_WSA_DEBUG
				std::cerr << "Cleanup Windows Socket API\n";
#endif
			}

			///get the shared pointer
			std::shared_ptr<WSA> getPtr()
			{
				return shared_from_this();
			}
		};

		///Get-or-create the global pointer
		inline std::shared_ptr<WSA> getWSA()
		{
			//If it has been created already:
			if(internal_state::global_WSA)
				return internal_state::global_WSA->getPtr(); //fetch the smart pointer from the naked pointer

			//Create in wsa
			auto wsa = std::make_shared<WSA>();

			//Save the raw address in the global state
			internal_state::global_WSA = wsa.get();

			//Return the smart pointer
			return wsa;
		}
	}

#define KISSNET_OS_SPECIFIC_PAYLOAD_NAME wsa_ptr
#define KISSNET_OS_SPECIFIC std::shared_ptr<kissnet::win32_specific::WSA> KISSNET_OS_SPECIFIC_PAYLOAD_NAME
#define KISSNET_OS_INIT KISSNET_OS_SPECIFIC_PAYLOAD_NAME = kissnet::win32_specific::getWSA()

	///Return the last error code
	inline int get_error_code()
	{
		const auto error = WSAGetLastError();

		//We need to posixify the values that we are actually using inside this header.
		switch(error)
		{
			case WSAEWOULDBLOCK:
				return EWOULDBLOCK;
			default:
				return error;
		}
	}
}
#else //UNIX platform

#include <sys/types.h>
#include <sys/socket.h>
#include <sys/ioctl.h>
#include <arpa/inet.h>
#include <netinet/in.h>
#include <netdb.h>
#include <unistd.h>
#include <errno.h>
#include <fcntl.h>

using ioctl_setting = int;
using buffsize_t	= size_t;

//To get consistent socket API between Windows and Linux:
static const int INVALID_SOCKET = -1;
static const int SOCKET_ERROR   = -1;
using SOCKET					= int;
using SOCKADDR_IN				= sockaddr_in;
using SOCKADDR					= sockaddr;
using IN_ADDR					= in_addr;

//Wrap them in their WIN32 names
int closesocket(SOCKET in)
{
	return close(in);
}

template <typename... Params>
int ioctlsocket(int fd, int request, Params&&... params)
{
	return ioctl(fd, request, params...);
}

#define KISSNET_OS_SPECIFIC_PAYLOAD_NAME dummy
#define KISSNET_OS_SPECIFIC char dummy
#define KISSNET_OS_INIT dummy = 42;

namespace unix_specific
{
}

int get_error_code()
{
	return errno;
}

#endif

///Main namespace of kissnet
namespace kissnet
{

	///Exception-less error handling infrastructure
	namespace error
	{
		static void (*callback)(const std::string&, void* ctx) = nullptr;
		static void* ctx									   = nullptr;
		static bool abortOnFatalError						   = true;

		inline void handler(const std::string& str)
		{
			//if the error::callback function has been provided, call that
			if(callback)
			{
				callback(str, ctx);
			}
			//Print error into the standard error output
			else
			{
				fputs(str.c_str(), stderr);
			}

			//If the error abort hasn't been deactivated
			if(abortOnFatalError)
			{
				abort();
			}
		}
	}

	///low level protocol used, between TCP and UDP
	enum class protocol { tcp,
						  udp };

	///Represent ipv4 vs ipv6
	enum class ip {
		v4,
		v6
	};

	///buffer is an array of std::byte
	template <size_t buff_size>
	using buffer = std::array<std::byte, buff_size>;

	///port_t is the port
	using port_t = uint16_t;

	///An endpoint is where the network will connect to (address and port)
	struct endpoint
	{
		///The address to connect to
		std::string address{};

		///The port to connect to
		port_t port{};

		///Default constructor, the endpoint is not valid at that point, but you can set the address/port manually
		endpoint() = default;

		///Basically create the endpoint with what you give it
		endpoint(std::string addr, port_t prt) :
		 address{ std::move(addr) }, port{ prt }
		{}

		static bool is_valid_port_number(unsigned long n)
		{
			return n < 1 << 16;
		}

		///Construct the endpoint from "address:port"
		endpoint(std::string addr)
		{
			const auto separator = addr.find_last_of(':');

			//Check if input wasn't missformed
			if(separator == std::string::npos)
				kissnet_fatal_error("string is not of address:port form");
			if(separator == addr.size() - 1)
				kissnet_fatal_error("string has ':' as last character. Expected port number here");

			//Isolate address
			address = addr.substr(0, separator);

			//Read from string as unsigned
			const auto parsed_port = strtoul(addr.substr(separator + 1).c_str(), nullptr, 10);

			//In all other cases, port was always given as a port_t type, strongly preventing it to be a number outside of the [0; 65535] range. Here it's not the case.
			//To detect errors early, check it here :
			if(!is_valid_port_number(parsed_port))
				kissnet_fatal_error("Invalid port number " + std::to_string(parsed_port));

			//Store it
			port = static_cast<port_t>(parsed_port);
		}

		///Construct an endpoint from a SOCKADDR
		endpoint(SOCKADDR* addr)
		{
			switch(addr->sa_family)
			{
				case AF_INET:
				{
					auto ip_addr = (SOCKADDR_IN*)(addr);
					address		 = inet_ntoa(ip_addr->sin_addr);
					port		 = ip_addr->sin_port;
				}
				break;

				case AF_INET6:
				{
					auto ip_addr = (sockaddr_in6*)(addr);
					char buffer[INET6_ADDRSTRLEN];
					address = inet_ntop(AF_INET6, &(ip_addr->sin6_addr), buffer, INET6_ADDRSTRLEN);
					port	= ip_addr->sin6_port;
				}
				break;

				default:
				{
					kissnet_fatal_error("Trying to construct an endpoint for a protocol familly that is neither AF_INET or AF_INET6");
				}
			}

			if(address.empty())
				kissnet_fatal_error("Couldn't construct endpoint from sockaddr(_storage) struct");
		}
	};

	//Wrap "system calls" here to avoid conflicts with the names used in the socket class

	///socket()
	inline auto syscall_socket = [](int af, int type, int protocol) {
		return ::socket(af, type, protocol);
	};

	///recv()
	inline auto syscall_recv = [](SOCKET s, char* buff, buffsize_t len, int flags) {
		return ::recv(s, buff, len, flags);
	};

	///send()
	inline auto syscall_send = [](SOCKET s, const char* buff, buffsize_t len, int flags) {
		return ::send(s, buff, len, flags);
	};

	///bind()
	inline auto syscall_bind = [](SOCKET s, const struct sockaddr* name, socklen_t namelen) {
		return ::bind(s, name, namelen);
	};

	///connect()
	inline auto syscall_connect = [](SOCKET s, const struct sockaddr* name, socklen_t namelen) {
		return ::connect(s, name, namelen);
	};

	///listen()
	inline auto syscall_listen = [](SOCKET s, int backlog) {
		return ::listen(s, backlog);
	};

	///accept()
	inline auto syscall_accept = [](SOCKET s, struct sockaddr* addr, socklen_t* addrlen) {
		return ::accept(s, addr, addrlen);
	};

	///Represent the status of a socket as returned by a socket operation (send, received). Implicitly convertible to bool
	struct socket_status
	{
		///Enumeration of socket status, with a 1 byte footprint
		enum values : int8_t {
			errored							= 0x0,
			valid							= 0x1,
			cleanly_disconnected			= 0x2,
			non_blocking_would_have_blocked = 0x3

			/* ... any other info on a "still valid socket" goes here ... */

		};

		///Actual value of the socket_status.
		const values value;

		///Use the default constructor
		socket_status() :
		 value{ errored } {}

		///Construct a "errored/valid" status for a true/false
		socket_status(bool state) :
		 value(values(state ? valid : errored)) {}

		///Copy socket status by default
		socket_status(const socket_status&) = default;

		///Move socket status by default
		socket_status(socket_status&&) = default;

		///implicitly convert this object to const bool (as the status shouldn't change)
		operator bool() const
		{
			return value > 0;
		}
	};

	///Class that represent a socket
	template <protocol sock_proto, ip ipver = ip::v4>
	class socket
	{
		///Represent a number of bytes with a status information. Some of the methods of this class returns this.
		using bytes_with_status = std::tuple<size_t, socket_status>;

		///OS specific stuff. payload we have to hold onto for RAII management of the Operating System's socket library (e.g. Windows Socket API WinSock2)
		KISSNET_OS_SPECIFIC;

		///operatic-system type for a socket object
		SOCKET sock;

		///Location where this socket is bound
		endpoint bind_loc;

		///Address information structures
		addrinfo getaddrinfo_hints{};
		addrinfo* getaddrinfo_results = nullptr;

		void initialize_addrinfo(int& type, short& family)
		{
			int iprotocol{};
			if constexpr(sock_proto == protocol::tcp)
			{
				type	  = SOCK_STREAM;
				iprotocol = IPPROTO_TCP;
			}

			else if constexpr(sock_proto == protocol::udp)
			{
				type	  = SOCK_DGRAM;
				iprotocol = IPPROTO_UDP;
			}

			if constexpr(ipver == ip::v4)
			{
				family = AF_INET;
			}

			else if constexpr(ipver == ip::v6)
			{
				family = AF_INET6;
			}

			(void)memset(&getaddrinfo_hints, 0, sizeof getaddrinfo_hints);
			getaddrinfo_hints.ai_family   = family;
			getaddrinfo_hints.ai_socktype = type;
			getaddrinfo_hints.ai_protocol = iprotocol;
			getaddrinfo_hints.ai_flags	= AI_ADDRCONFIG;
		}

		///sockaddr struct
		sockaddr_storage socket_output = {};
		sockaddr_storage socket_input  = {};
		socklen_t socket_input_socklen{};

	public:
		///Construct an invalid socket
		socket() :
		 sock{ INVALID_SOCKET },
		 getaddrinfo_hints(),
		 socket_input_socklen(0)
		{
		}

		///socket<> isn't copyable
		socket(const socket&) = delete;

		///socket<> isn't copyable
		socket& operator=(const socket&) = delete;

		///Move constructor. socket<> isn't copyable
		socket(socket&& other) noexcept :
		 getaddrinfo_hints()
		{
			KISSNET_OS_SPECIFIC_PAYLOAD_NAME = std::move(other.KISSNET_OS_SPECIFIC_PAYLOAD_NAME);
			bind_loc						 = std::move(other.bind_loc);
			sock							 = std::move(other.sock);
			socket_output					 = std::move(other.socket_output);
			socket_input					 = std::move(other.socket_input);
			socket_input_socklen			 = std::move(other.socket_input_socklen);

			other.sock = INVALID_SOCKET;
		}

		///Move assign operation
		socket& operator=(socket&& other) noexcept
		{

			if(this != &other)
			{

				if(!(sock < 0))
					closesocket(sock);

				KISSNET_OS_SPECIFIC_PAYLOAD_NAME = std::move(other.KISSNET_OS_SPECIFIC_PAYLOAD_NAME);
				bind_loc						 = std::move(other.bind_loc);
				sock							 = std::move(other.sock);
				socket_output					 = std::move(other.socket_output);
				socket_input					 = std::move(other.socket_input);
				socket_input_socklen			 = std::move(other.socket_input_socklen);
			}
			return *this;
		}

		///Return true if the underlying OS provided socket representation (file descriptor, handle...). Both socket are pointing to the same thing in this case
		bool operator==(const socket& other) const
		{
			return sock == other.sock;
		}

		///Return true if socket is valid. If this is false, you probably shouldn't attempt to send/receive anything, it will probably explode in your face!
		bool is_valid() const
		{
			return sock != INVALID_SOCKET;
		}

		///Construct socket and (if applicable) connect to the endpoint
		socket(endpoint bind_to) :
		 bind_loc{ std::move(bind_to) }
		{
			//operating system related housekeeping
			KISSNET_OS_INIT;

			//Do we use streams or datagrams
			int type;
			short family;
			initialize_addrinfo(type, family);

			sock = syscall_socket(family, type, 0);
			if(sock == INVALID_SOCKET)
			{
				kissnet_fatal_error("socket() syscall failed!");
			}

			if(getaddrinfo(bind_loc.address.c_str(), std::to_string(bind_loc.port).c_str(), &getaddrinfo_hints, &getaddrinfo_results) != 0)
			{
				//TODO There can be more than one adress to attempt to use in the getaddrinfo_results (It's a list). Try to go further down that list in error condition
				kissnet_fatal_error("getaddrinfo failed!");
			}

			//Fill socket_input with 0s
			memset(static_cast<void*>(&socket_input), 0, sizeof socket_input);
		}

		///Construct a socket from an operating system socket, an additional endpoint to remember from where we are
		socket(SOCKET native_sock, endpoint bind_to) :
		 sock{ native_sock }, bind_loc(std::move(bind_to)), getaddrinfo_hints{}
		{
			KISSNET_OS_INIT;

			short family;
			int type;

			initialize_addrinfo(type, family);

			//Fill socket_input with 0s
			memset(static_cast<void*>(&socket_input), 0, sizeof socket_input);
		}

		///Set the socket in non blocking mode
		/// \param state By default "true". If put to false, it will set the socket back into blocking, normal mode
		void set_non_blocking(bool state = true) const
		{
<<<<<<< HEAD
			ioctl_setting set = state ? 1 : 0;
			if(ioctlsocket(sock, FIONBIO, &set) < 0)
				kissnet_fatal_error("ioctlsocket returned negative when setting nonblocking = " + std::to_string(state));
=======
#ifdef _WIN32
            const ioctl_setting set = state ? 1 : 0;
            if(ioctlsocket(sock, FIONBIO, &set) < 0)
#else
            const auto flags = fcntl(sock, F_GETFL, 0);
            const auto newflags = state ? flags | O_NONBLOCK : flags ^ O_NONBLOCK;
            if(fcntl(sock, F_SETFL, newflags) < 0)
#endif
				kissnet_fatal_error("setting socket to nonblock returned an error");
>>>>>>> d69ed59c
		}

		///Bind socket locally using the address and port of the endpoint
		void bind()
		{

			memcpy(&socket_output, getaddrinfo_results->ai_addr, sizeof(SOCKADDR));

			if(syscall_bind(sock, static_cast<SOCKADDR*>(getaddrinfo_results->ai_addr), socklen_t(getaddrinfo_results->ai_addrlen)) == SOCKET_ERROR)
			{
				kissnet_fatal_error("bind() failed\n");
			}
		}

		///(For TCP) connect to the endpoint as client
		bool connect()
		{
			if constexpr(sock_proto == protocol::tcp) //only TCP is a connected protocol
			{

				memcpy(&socket_output, getaddrinfo_results->ai_addr, sizeof(SOCKADDR));

				return static_cast<bool>(syscall_connect(sock, reinterpret_cast<SOCKADDR*>(&socket_output), sizeof(SOCKADDR)) != SOCKET_ERROR);
			}
		}

		///(for TCP= setup socket to listen to connection. Need to be called on binded socket, before being able to accept()
		void listen()
		{
			if constexpr(sock_proto == protocol::tcp)
			{
				if(syscall_listen(sock, SOMAXCONN) == SOCKET_ERROR)
				{
					kissnet_fatal_error("listen failed\n");
				}
			}
		}

		///(for TCP) Wait for incoming connection, return socket connect to the client. Blocking.
		socket accept()
		{
			if constexpr(sock_proto != protocol::tcp)
			{
				return { INVALID_SOCKET, {} };
			}

			SOCKADDR socket_address;
			SOCKET s;
			socklen_t size = sizeof socket_address;

			if((s = syscall_accept(sock, &socket_address, &size)) == INVALID_SOCKET)
			{
				if(const auto error = get_error_code(); error == EWOULDBLOCK)
					return {};

				kissnet_fatal_error("accept() returned an invalid socket\n");
			}

			return { s, endpoint(&socket_address) };
		}

		///Close socket on destruction
		~socket()
		{
			if(!(sock == INVALID_SOCKET))
				closesocket(sock);
		}

		template <size_t buff_size>
		bytes_with_status send(const buffer<buff_size>& buff, const size_t length = buff_size)
		{
			assert(buff_size >= length);
			return send(buff.data(), length);
		}

		///Send some bytes through the pipe
		bytes_with_status send(const std::byte* read_buff, size_t length)
		{
			auto received_bytes{ 0 };
			if constexpr(sock_proto == protocol::tcp)
			{
				received_bytes = syscall_send(sock, reinterpret_cast<const char*>(read_buff), static_cast<buffsize_t>(length), 0);
			}

			else if constexpr(sock_proto == protocol::udp)
			{
				memcpy(&socket_output, getaddrinfo_results->ai_addr, getaddrinfo_results->ai_addrlen);
				received_bytes = sendto(sock, reinterpret_cast<const char*>(read_buff), static_cast<buffsize_t>(length), 0, static_cast<SOCKADDR*>(getaddrinfo_results->ai_addr), socklen_t(getaddrinfo_results->ai_addrlen));
			}

			if(received_bytes < 0)
			{
				if(get_error_code() == EWOULDBLOCK)
				{
					return { 0, socket_status::non_blocking_would_have_blocked };
				}

				return { 0, socket_status::errored };
			}

			return { received_bytes, socket_status::valid };
		}

		///receive bytes inside the buffer, return the number of bytes you got
		template <size_t buff_size>
		bytes_with_status recv(buffer<buff_size>& write_buff)
		{

			auto received_bytes = 0;
			if constexpr(sock_proto == protocol::tcp)
			{
				received_bytes = syscall_recv(sock, reinterpret_cast<char*>(write_buff.data()), static_cast<buffsize_t>(buff_size), 0);
			}

			else if constexpr(sock_proto == protocol::udp)
			{
				socket_input_socklen = sizeof socket_input;

				received_bytes = ::recvfrom(sock, reinterpret_cast<char*>(write_buff.data()), static_cast<buffsize_t>(buff_size), 0, reinterpret_cast<sockaddr*>(&socket_input), &socket_input_socklen);
			}

			if(received_bytes < 0)
			{
				if(get_error_code() == EWOULDBLOCK)
					return { 0, socket_status::non_blocking_would_have_blocked };

				return { 0, socket_status::errored };
			}

			if(received_bytes == 0)
			{
				return { received_bytes, socket_status::cleanly_disconnected };
			}

			return { size_t(received_bytes), true };
		}

		///Return the endpoint where this socket is talking to
		endpoint get_bind_loc() const
		{
			return bind_loc;
		}

		///Return an endpoint that originated the data in the last recv
		endpoint get_recv_endpoint() const
		{
			if constexpr(sock_proto == protocol::tcp)
			{
				return get_bind_loc();
			}
			if constexpr(sock_proto == protocol::udp)
			{
				return { (sockaddr*)&socket_input };
			}
		}

		///Return the number of bytes available inside the socket
		size_t bytes_available() const
		{
			static ioctl_setting size = 0;
			const auto status		  = ioctlsocket(sock, FIONREAD, &size);

			if(status < 0)
			{
				kissnet_fatal_error("ioctlsocket status is negative when getting FIONREAD\n");
			}

			return size > 0 ? size : 0;
		}

		///Return the protocol used by this socket
		static protocol get_protocol()
		{
			return sock_proto;
		}
	};

	///Alias for socket<protocol::tcp>
	using tcp_socket = socket<protocol::tcp>;
	///Alias for socket<protocol::udp>
	using udp_socket = socket<protocol::udp>;
	///IPV6 version of a TCP socket
	using tcp_socket_v6 = socket<protocol::tcp, ip::v6>;
	///IPV6 version of an UDP socket
	using udp_socket_v6 = socket<protocol::udp, ip::v6>;
}

//cleanup preprocessor macros
#undef KISSNET_OS_SPECIFIC_PAYLOAD_NAME
#undef KISSNET_OS_SPECIFIC
#undef KISSNET_OS_INIT
#undef kissnet_fatal_error

#endif //KISS_NET<|MERGE_RESOLUTION|>--- conflicted
+++ resolved
@@ -631,21 +631,15 @@
 		/// \param state By default "true". If put to false, it will set the socket back into blocking, normal mode
 		void set_non_blocking(bool state = true) const
 		{
-<<<<<<< HEAD
+#ifdef _WIN32
 			ioctl_setting set = state ? 1 : 0;
 			if(ioctlsocket(sock, FIONBIO, &set) < 0)
-				kissnet_fatal_error("ioctlsocket returned negative when setting nonblocking = " + std::to_string(state));
-=======
-#ifdef _WIN32
-            const ioctl_setting set = state ? 1 : 0;
-            if(ioctlsocket(sock, FIONBIO, &set) < 0)
 #else
-            const auto flags = fcntl(sock, F_GETFL, 0);
-            const auto newflags = state ? flags | O_NONBLOCK : flags ^ O_NONBLOCK;
-            if(fcntl(sock, F_SETFL, newflags) < 0)
+			const auto flags	= fcntl(sock, F_GETFL, 0);
+			const auto newflags = state ? flags | O_NONBLOCK : flags ^ O_NONBLOCK;
+			if(fcntl(sock, F_SETFL, newflags) < 0)
 #endif
 				kissnet_fatal_error("setting socket to nonblock returned an error");
->>>>>>> d69ed59c
 		}
 
 		///Bind socket locally using the address and port of the endpoint
